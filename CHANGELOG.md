--- conflicted
+++ resolved
@@ -4,17 +4,15 @@
 
 ## [Unreleased]
 
-<<<<<<< HEAD
+### Fixed
+
+- Fixed typos in `CHANGELOG.md`
+
 ## [3.1.1] - 2021-07-17
 
 ### Added
 
 - Added module name for Java 9+
-=======
-### Fixed
-
-- Fixed typos in `CHANGELOG.md`
->>>>>>> e3f6e61f
 
 ## [3.1.0] - 2021-02-13
 
